--- conflicted
+++ resolved
@@ -10,15 +10,8 @@
 import static org.junit.Assert.assertNotNull;
 import org.mule.api.client.MuleClient;
 import org.mule.lifecycle.JSR250LifecycleTrackerComponent;
-<<<<<<< HEAD
 import org.mule.tck.junit4.FunctionalTestCase;
-=======
-import org.mule.tck.AbstractServiceAndFlowTestCase;
 import org.mule.transport.NullPayload;
-
-import java.util.Arrays;
-import java.util.Collection;
->>>>>>> 11474881
 
 import org.junit.Test;
 
@@ -97,11 +90,7 @@
     {
         MuleClient client = muleContext.getClient();
         final JSR250LifecycleTrackerComponent ltc = (JSR250LifecycleTrackerComponent) client.send(
-<<<<<<< HEAD
-                "vm://" + serviceName + ".In", null, null).getPayload();
-=======
-            "vm://" + serviceName + ".In", getTestMuleMessage(NullPayload.getInstance())).getPayload();
->>>>>>> 11474881
+                "vm://" + serviceName + ".In", getTestMuleMessage(NullPayload.getInstance())).getPayload();
 
         assertNotNull(ltc);
         return ltc;
