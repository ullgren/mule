<?xml version="1.0" encoding="UTF-8"?>
<project xmlns="http://maven.apache.org/POM/4.0.0" xmlns:xsi="http://www.w3.org/2001/XMLSchema-instance"
	xsi:schemaLocation="http://maven.apache.org/POM/4.0.0 http://maven.apache.org/maven-v4_0_0.xsd">
	<modelVersion>4.0.0</modelVersion>
	<parent>
		<groupId>org.mule.tests</groupId>
		<artifactId>mule-tests</artifactId>
<<<<<<< HEAD
		<version>4.0-SNAPSHOT</version>
=======
		<version>3.6.0-M1-SNAPSHOT</version>
>>>>>>> 966e058e
	</parent>
	<artifactId>mule-tests-integration</artifactId>
	<name>Integration Tests</name>
	<description>Tests which ensure that Mule sub projects work well together.</description>
	<packaging>jar</packaging>

    <properties>
        <skipExportTests>false</skipExportTests>
        <licensePath>../../LICENSE_HEADER.txt</licensePath>
        <skipTests>${skipIntegrationTests}</skipTests>
    </properties>

	<build>
		<plugins>
            <plugin>
                <groupId>org.apache.maven.plugins</groupId>
                <artifactId>maven-surefire-plugin</artifactId>
                <configuration>
<<<<<<< HEAD
                    <argLine>-Xms256m -Xmx512m -XX:MaxPermSize=128m</argLine>
                </configuration>
            </plugin>
            <plugin>
				<groupId>org.apache.maven.plugins</groupId>
				<artifactId>maven-jar-plugin</artifactId>
				<executions>
					<execution>
						<goals>
							<goal>test-jar</goal>
						</goals>
					</execution>
				</executions>
			</plugin>
=======
                    <argLine>-Xmx512m -XX:MaxPermSize=128m</argLine>
                </configuration>
            </plugin>
>>>>>>> 966e058e
		</plugins>
	</build>

	<dependencies>
		<dependency>
			<groupId>org.mule</groupId>
			<artifactId>mule-core</artifactId>
			<version>${project.version}</version>
			<scope>test</scope>
		</dependency>
		<dependency>
			<groupId>org.mule.tests</groupId>
			<artifactId>mule-tests-functional</artifactId>
			<version>${project.version}</version>
			<scope>test</scope>
		</dependency>
		<dependency>
			<groupId>xmlunit</groupId>
			<artifactId>xmlunit</artifactId>
			<scope>test</scope>
		</dependency>
		<!-- Include all Mule Modules -->
		<dependency>
			<groupId>org.mule.modules</groupId>
			<artifactId>mule-modules-all</artifactId>
			<version>${project.version}</version>
			<type>pom</type>
			<scope>test</scope>
		</dependency>
        <dependency>
            <groupId>org.mule.modules</groupId>
            <artifactId>mule-module-db</artifactId>
            <version>${project.version}</version>
        </dependency>
		<!-- Include all Mule Transports -->
		<dependency>
			<groupId>org.mule.transports</groupId>
			<artifactId>mule-transports-all</artifactId>
			<version>${project.version}</version>
			<type>pom</type>
			<scope>test</scope>
		</dependency>
		<!-- Include all Mule Patterns -->
		<dependency>
			<groupId>org.mule.patterns</groupId>
			<artifactId>mule-patterns-all</artifactId>
			<version>${project.version}</version>
			<type>pom</type>
			<scope>test</scope>
		</dependency>
		<!-- Test jars -->
		<!-- some tests reference cxf test classes -->
		<dependency>
			<groupId>org.mule.modules</groupId>
			<artifactId>mule-module-cxf</artifactId>
			<version>${project.version}</version>
			<classifier>tests</classifier>
			<scope>test</scope>
		</dependency>
		<dependency>
			<groupId>org.apache.cxf</groupId>
			<artifactId>cxf-testutils</artifactId>
			<version>${cxfVersion}</version>
			<scope>test</scope>
			<exclusions>
				<exclusion>
					<groupId>commons-logging</groupId>
					<artifactId>commons-logging</artifactId>
				</exclusion>
			</exclusions>
		</dependency>
		<dependency>
			<groupId>org.mule.modules</groupId>
			<artifactId>mule-module-spring-security</artifactId>
			<version>${project.version}</version>
			<type>test-jar</type>
			<scope>test</scope>
		</dependency>
		<dependency>
			<groupId>org.eclipse.jetty</groupId>
			<artifactId>jetty-server</artifactId>
		</dependency>

		<!-- Needed for CXF -->
		<dependency>
			<groupId>org.apache.geronimo.specs</groupId>
			<artifactId>geronimo-annotation_1.1_spec</artifactId>
		</dependency>

		<!-- Needed for JAX-RS -->
		<dependency>
			<groupId>javax.ws.rs</groupId>
			<artifactId>jsr311-api</artifactId>
			<version>1.1.1</version>
		</dependency>

		<!-- Used by ServerTools.java -->
		<dependency>
			<groupId>org.apache.ant</groupId>
			<artifactId>ant</artifactId>
		</dependency>

		<dependency>
			<groupId>org.apache.activemq</groupId>
			<artifactId>activemq-core</artifactId>
			<scope>test</scope>
		</dependency>
		<!--Database Drivers -->
		<dependency>
			<groupId>org.apache.derby</groupId>
			<artifactId>derby</artifactId>
			<scope>test</scope>
		</dependency>
		<dependency>
			<groupId>hsqldb</groupId>
			<artifactId>hsqldb</artifactId>
			<version>1.8.0.7</version>
			<scope>test</scope>
		</dependency>
		<dependency>
			<groupId>com.h2database</groupId>
			<artifactId>h2</artifactId>
			<version>1.3.164</version>
		</dependency>
		<dependency>
			<groupId>commons-dbcp</groupId>
			<artifactId>commons-dbcp</artifactId>
			<version>1.4</version>
		</dependency>
		<dependency>
			<groupId>com.experlog</groupId>
			<artifactId>xapool</artifactId>
			<version>${xaPoolVersion}</version>
		</dependency>


		<dependency>
			<groupId>org.mule.modules</groupId>
			<artifactId>mule-module-spring-extras</artifactId>
			<version>${project.version}</version>
			<type>test-jar</type>
			<scope>test</scope>
		</dependency>
		<dependency>
			<groupId>org.mule.transports</groupId>
			<artifactId>mule-transport-email</artifactId>
			<version>${project.version}</version>
			<classifier>tests</classifier>
			<scope>test</scope>
		</dependency>
		<dependency>
			<groupId>com.icegreen</groupId>
			<artifactId>greenmail</artifactId>
			<version>1.3</version>
			<scope>test</scope>
			<exclusions>
				<exclusion>
					<groupId>org.slf4j</groupId>
					<artifactId>slf4j-api</artifactId>
				</exclusion>
			</exclusions>
		</dependency>
		<dependency>
			<groupId>org.mule.transports</groupId>
			<artifactId>mule-transport-jdbc</artifactId>
			<version>${project.version}</version>
			<classifier>tests</classifier>
			<scope>test</scope>
		</dependency>
		<dependency>
			<groupId>org.mule.modules</groupId>
			<artifactId>mule-module-annotations</artifactId>
			<version>${project.version}</version>
			<classifier>tests</classifier>
			<scope>test</scope>
		</dependency>
        <dependency>
            <groupId>org.mule.tests</groupId>
            <artifactId>mule-tests-infrastructure</artifactId>
            <version>${project.version}</version>
        </dependency>
	</dependencies>
</project><|MERGE_RESOLUTION|>--- conflicted
+++ resolved
@@ -5,11 +5,7 @@
 	<parent>
 		<groupId>org.mule.tests</groupId>
 		<artifactId>mule-tests</artifactId>
-<<<<<<< HEAD
 		<version>4.0-SNAPSHOT</version>
-=======
-		<version>3.6.0-M1-SNAPSHOT</version>
->>>>>>> 966e058e
 	</parent>
 	<artifactId>mule-tests-integration</artifactId>
 	<name>Integration Tests</name>
@@ -28,26 +24,9 @@
                 <groupId>org.apache.maven.plugins</groupId>
                 <artifactId>maven-surefire-plugin</artifactId>
                 <configuration>
-<<<<<<< HEAD
-                    <argLine>-Xms256m -Xmx512m -XX:MaxPermSize=128m</argLine>
-                </configuration>
-            </plugin>
-            <plugin>
-				<groupId>org.apache.maven.plugins</groupId>
-				<artifactId>maven-jar-plugin</artifactId>
-				<executions>
-					<execution>
-						<goals>
-							<goal>test-jar</goal>
-						</goals>
-					</execution>
-				</executions>
-			</plugin>
-=======
                     <argLine>-Xmx512m -XX:MaxPermSize=128m</argLine>
                 </configuration>
             </plugin>
->>>>>>> 966e058e
 		</plugins>
 	</build>
 
