<!-- Assembly descriptor for the full Mule distribution. -->
<assembly>
    <id>full</id>
    <formats>
        <format>zip</format>
        <format>tar.gz</format>
    </formats>

    <fileSets>
        <fileSet>
            <directory>src/main/resources</directory>
            <outputDirectory></outputDirectory>
            <excludes>
                <exclude>**/IGNORE</exclude>
                <exclude>bin/**</exclude>
                <exclude>lib/boot/exec/**</exclude>
            </excludes>
        </fileSet>

        <!-- Make binary files executable. -->
        <fileSet>
            <directory>src/main/resources/bin</directory>
            <outputDirectory>bin</outputDirectory>
            <fileMode>755</fileMode>
            <includes>
                <include>launcher</include>
                <include>mule</include>
                <include>setup_local_instance.sh</include>
            </includes>
        </fileSet>
        <fileSet>
            <directory>src/main/resources/bin</directory>
            <outputDirectory>bin</outputDirectory>
            <fileMode>644</fileMode>
            <includes>
                <include>*.groovy</include>
                <include>*.bat</include>
                <include>*.conf</include>
                <include>*.txt</include>
            </includes>
        </fileSet>
        <fileSet>
            <directory>src/main/resources/lib/boot/exec</directory>
            <outputDirectory>lib/boot/exec</outputDirectory>
            <fileMode>755</fileMode>
            <excludes>
                <exclude>*.txt</exclude>
            </excludes>
            <includes>
                <include>*</include>
            </includes>
        </fileSet>
        <fileSet>
            <directory>src/main/resources/lib/boot/exec</directory>
            <outputDirectory>lib/boot/exec</outputDirectory>
            <fileMode>644</fileMode>
            <includes>
                <include>*.txt</include>
            </includes>
        </fileSet>

        <!-- Copy javadocs (the build must be run with -DperformRelease=true) -->
        <fileSet>
            <directory>../../target/site/apidocs</directory>
            <outputDirectory>docs/api</outputDirectory>
            <fileMode>0644</fileMode>
        </fileSet>

        <!-- Copy source bundle (the build must be run with -DperformRelease=true) -->
        <fileSet>
            <directory>target</directory>
            <outputDirectory>src</outputDirectory>
            <includes>
                <include>mule-*-src.zip</include>
            </includes>
        </fileSet>

<<<<<<< HEAD
        <!--
        ============================
            Examples
        ============================
        -->

        <!--
        The entire examples directory is copied over first, then for each example, the contents
        of the "dist" directory (README.txt, pom.xml, build.xml) are copied over, followed by
        the executable scripts.
        -->
        <fileSet>
            <directory>../../examples</directory>
            <outputDirectory>examples</outputDirectory>
            <fileMode>0644</fileMode>
            <excludes>
                <exclude>**/pom.xml</exclude>
                <exclude>pom.xml</exclude>
                <exclude>all-examples/**</exclude>
                <exclude>**/target/**</exclude>
                <exclude>**/dist/**</exclude>
                <exclude>**/.*/**</exclude>
                <exclude>**/*.iml</exclude>
                <exclude>**/*.ipr</exclude>
                <exclude>**/*.iws</exclude>
                <exclude>**/derby.log</exclude>
                <!-- Exclude this example until someone gets it working -->
                <exclude>geomail/**</exclude>
                <!-- Exclude examples that are not Studio compliant -->
                <exclude>cep/**</exclude>
                <exclude>errorhandler/**</exclude>
                <exclude>loanbroker-bpm/**</exclude>
                <exclude>notifications/**</exclude>
                <exclude>webapp/**</exclude>
            </excludes>
        </fileSet>

        <fileSet>
            <directory>../../examples/echo/dist</directory>
            <outputDirectory>examples/echo</outputDirectory>
            <fileMode>0644</fileMode>
        </fileSet>

        <fileSet>
            <directory>../../examples/gpswalker/dist</directory>
            <outputDirectory>examples/gpswalker</outputDirectory>
            <fileMode>0644</fileMode>
        </fileSet>
        <fileSet>
            <directory>../../examples/hello/dist</directory>
            <outputDirectory>examples/hello</outputDirectory>
            <fileMode>0644</fileMode>
        </fileSet>
        <fileSet>
            <directory>../../examples/flight-reservation/dist</directory>
            <outputDirectory>examples/flight-reservation</outputDirectory>
            <fileMode>0644</fileMode>
        </fileSet>
        <fileSet>
            <directory>../../examples/foreach/dist</directory>
            <outputDirectory>examples/foreach</outputDirectory>
            <fileMode>0644</fileMode>
        </fileSet>
        <fileSet>
            <directory>../../examples/loanbroker-simple/dist</directory>
            <outputDirectory>examples/loanbroker-simple</outputDirectory>
            <fileMode>0644</fileMode>
        </fileSet>
        <fileSet>
            <directory>../../examples/scripting/dist</directory>
            <outputDirectory>examples/scripting</outputDirectory>
            <fileMode>0644</fileMode>
        </fileSet>
        <fileSet>
            <directory>../../examples/stockquote/dist</directory>
            <outputDirectory>examples/stockquote</outputDirectory>
            <fileMode>0644</fileMode>
        </fileSet>
        <fileSet>
            <directory>../../examples/bookstore/dist</directory>
            <outputDirectory>examples/bookstore</outputDirectory>
            <fileMode>0644</fileMode>
        </fileSet>

=======
>>>>>>> 11474881
    </fileSets>

    <!--
    ============================
        Libraries
    ============================
    -->

    <!-- TODO: Update to use wildcards once this issue is fixed:
   http://jira.codehaus.org/browse/MASSEMBLY-220 -->
    <dependencySets>

        <!-- Bootstrap -->
        <dependencySet>
            <outputDirectory>lib/boot</outputDirectory>
            <useStrictFiltering>true</useStrictFiltering>
            <includes>
                <include>org.mule.modules:mule-module-boot</include>
                <include>org.mule.modules:mule-module-reboot</include>
                <include>commons-cli:commons-cli</include>
                <include>tanukisoft:wrapper</include>
                <include>org.slf4j:slf4j-api</include>
                <include>org.apache.logging.log4j:log4j-api</include>
                <include>org.apache.logging.log4j:log4j-core</include>
                <include>org.apache.logging.log4j:log4j-slf4j-impl</include>
                <include>org.apache.logging.log4j:log4j-1.2-api</include>
                <include>org.apache.logging.log4j:log4j-jcl</include>
                <include>org.apache.logging.log4j:log4j-jul</include>
                <include>org.slf4j:jcl-over-slf4j</include>
                <include>com.lmax:disruptor</include>
            </includes>
        </dependencySet>

        <!-- Mule libraries -->
        <dependencySet>
            <outputDirectory>lib/mule</outputDirectory>
            <outputFileNameMapping>${artifact.artifactId}-${artifact.baseVersion}${dashClassifier?}.${artifact.extension}</outputFileNameMapping>
            <useStrictFiltering>true</useStrictFiltering>
            <includes>
                <!-- extensions API -->
                <include>org.mule.extensions:mule-extensions-api</include>
                <include>org.mule.extensions:mule-extensions-annotations</include>
                <!-- Core -->
                <include>org.mule:mule-core</include>
                <!-- Transports -->
                <include>org.mule.transports:mule-transport-ajax</include>
                <include>org.mule.transports:mule-transport-ejb</include>
                <include>org.mule.transports:mule-transport-email</include>
                <include>org.mule.transports:mule-transport-file</include>
                <include>org.mule.transports:mule-transport-ftp</include>
                <include>org.mule.transports:mule-transport-http</include>
                <include>org.mule.transports:mule-transport-jdbc</include>
                <include>org.mule.transports:mule-transport-jetty</include>
                <include>org.mule.transports:mule-transport-jms</include>
                <include>org.mule.transports:mule-transport-multicast</include>
                <include>org.mule.transports:mule-transport-quartz</include>
                <include>org.mule.transports:mule-transport-rmi</include>
                <include>org.mule.transports:mule-transport-servlet</include>
                <include>org.mule.transports:mule-transport-sftp</include>
                <include>org.mule.transports:mule-transport-ssl</include>
                <include>org.mule.transports:mule-transport-stdio</include>
                <include>org.mule.transports:mule-transport-tcp</include>
                <include>org.mule.transports:mule-transport-udp</include>
                <include>org.mule.transports:mule-transport-vm</include>
                <include>org.mule.transports:mule-transport-xmpp</include>
                <!-- Modules -->
                <include>org.mule.modules:mule-module-launcher</include>
                <include>org.mule.modules:mule-module-annotations</include>
                <include>org.mule.modules:mule-module-atom</include>
                <include>org.mule.modules:mule-module-bpm</include>
                <include>org.mule.modules:mule-module-builders</include>
                <include>org.mule.modules:mule-module-client</include>
                <include>org.mule.modules:mule-module-cxf</include>
                <include>org.mule.modules:mule-module-db</include>
                <include>org.mule.modules:mule-module-devkit-support</include>
                <include>org.mule.modules:mule-module-drools</include>
                <include>org.mule.modules:mule-module-extensions-support</include>
                <include>org.mule.modules:mule-module-extensions-spring-support</include>
                <include>org.mule.modules:mule-module-http</include>
                <include>org.mule.modules:mule-module-jaas</include>
                <include>org.mule.modules:mule-module-jersey</include>
                <include>org.mule.modules:mule-module-jbossts</include>
                <include>org.mule.modules:mule-module-jbpm</include>
                <include>org.mule.modules:mule-module-json</include>
                <include>org.mule.modules:mule-module-management</include>
<<<<<<< HEAD
=======
                <include>org.mule.modules:mule-module-oauth</include>
                <include>org.mule.modules:mule-module-ognl</include>
>>>>>>> 11474881
                <include>org.mule.modules:mule-module-pgp</include>
                <include>org.mule.modules:mule-module-rss</include>
                <include>org.mule.modules:mule-module-scripting</include>
                <include>org.mule.modules:mule-module-schedulers</include>
                <include>org.mule.modules:mule-module-spring-config</include>
                <include>org.mule.modules:mule-module-spring-extras</include>
                <include>org.mule.modules:mule-module-spring-security</include>
                <include>org.mule.modules:mule-module-tomcat</include>
                <include>org.mule.modules:mule-module-validation</include>
                <include>org.mule.modules:mule-module-ws</include>
                <include>org.mule.modules:mule-module-xml</include>
                <include>org.mule.patterns:mule-pattern-core</include>

                <!-- Tools -->
                <include>org.mule.tools:mule-tools-anttasks</include>
                <!-- Shared libs -->
                <include>org.mule.common:mule-common</include>
                <include>org.mule.mvel:mule-mvel2</include>
            </includes>
        </dependencySet>

        <!-- 3rd-party libraries -->
        <dependencySet>
            <outputDirectory>lib/opt</outputDirectory>
            <useStrictFiltering>true</useStrictFiltering>

            <!-- Since we don't define any "includes" here, this will suck in the whole
    universe of transitive dependencies.  Therefore, we need to explicitly
    _exclude_ all libs which should _not_ go into this directory (usually
    because they are already in a different directory). -->
            <excludes>
                <!--extensions API-->
                <exclude>org.mule.extensions:mule-extensions-api</exclude>
                <exclude>org.mule.extensions:mule-extensions-annotations</exclude>
                <!-- lib/mule -->
                <exclude>org.mule.common:mule-common</exclude>
                <exclude>org.mule.mvel:mule-mvel2</exclude>
                <exclude>org.mule:mule-core</exclude>
                <exclude>org.mule.transports:mule-transports-all</exclude>
                <exclude>org.mule.transports:mule-transport-ajax</exclude>
                <exclude>org.mule.transports:mule-transport-ejb</exclude>
                <exclude>org.mule.transports:mule-transport-email</exclude>
                <exclude>org.mule.transports:mule-transport-file</exclude>
                <exclude>org.mule.transports:mule-transport-ftp</exclude>
                <exclude>org.mule.transports:mule-transport-http</exclude>
                <exclude>org.mule.transports:mule-transport-jdbc</exclude>
                <exclude>org.mule.transports:mule-transport-jetty</exclude>
                <exclude>org.mule.transports:mule-transport-jms</exclude>
                <exclude>org.mule.transports:mule-transport-multicast</exclude>
                <exclude>org.mule.transports:mule-transport-quartz</exclude>
                <exclude>org.mule.transports:mule-transport-rmi</exclude>
                <exclude>org.mule.transports:mule-transport-servlet</exclude>
                <exclude>org.mule.transports:mule-transport-sftp</exclude>
                <exclude>org.mule.transports:mule-transport-ssl</exclude>
                <exclude>org.mule.transports:mule-transport-stdio</exclude>
                <exclude>org.mule.transports:mule-transport-tcp</exclude>
                <exclude>org.mule.transports:mule-transport-udp</exclude>
                <exclude>org.mule.transports:mule-transport-vm</exclude>
                <exclude>org.mule.transports:mule-transport-xmpp</exclude>
                <exclude>org.mule.modules:mule-modules-all</exclude>
                <exclude>org.mule.modules:mule-module-annotations</exclude>
                <exclude>org.mule.modules:mule-module-atom</exclude>
                <exclude>org.mule.modules:mule-module-boot</exclude>
                <exclude>org.mule.modules:mule-module-bpm</exclude>
                <exclude>org.mule.modules:mule-module-builders</exclude>
                <exclude>org.mule.modules:mule-module-client</exclude>
                <exclude>org.mule.modules:mule-module-cxf</exclude>
                <exclude>org.mule.modules:mule-module-db</exclude>
                <exclude>org.mule.modules:mule-module-devkit-support</exclude>
                <exclude>org.mule.modules:mule-module-drools</exclude>
                <exclude>org.mule.modules:mule-module-extensions-support</exclude>
                <exclude>org.mule.modules:mule-module-extensions-spring-support</exclude>
                <exclude>org.mule.modules:mule-module-http</exclude>
                <exclude>org.mule.modules:mule-module-jaas</exclude>
                <exclude>org.mule.modules:mule-module-jersey</exclude>
                <exclude>org.mule.modules:mule-module-jbossts</exclude>
                <exclude>org.mule.modules:mule-module-jbpm</exclude>
                <exclude>org.mule.modules:mule-module-json</exclude>
                <exclude>org.mule.modules:mule-module-launcher</exclude>
                <exclude>org.mule.modules:mule-module-management</exclude>
<<<<<<< HEAD
=======
                <exclude>org.mule.modules:mule-module-oauth</exclude>
                <exclude>org.mule.modules:mule-module-ognl</exclude>
>>>>>>> 11474881
                <exclude>org.mule.modules:mule-module-pgp</exclude>
                <exclude>org.mule.modules:mule-module-reboot</exclude>
                <exclude>org.mule.modules:mule-module-rss</exclude>
                <exclude>org.mule.modules:mule-module-scripting</exclude>
                <exclude>org.mule.modules:mule-module-schedulers</exclude>
                <exclude>org.mule.modules:mule-module-spring-config</exclude>
                <exclude>org.mule.modules:mule-module-spring-extras</exclude>
                <exclude>org.mule.modules:mule-module-spring-security</exclude>
                <exclude>org.mule.modules:mule-module-tomcat</exclude>
                <exclude>org.mule.modules:mule-module-validation</exclude>
                <exclude>org.mule.modules:mule-module-ws</exclude>
                <exclude>org.mule.modules:mule-module-xml</exclude>
                <exclude>org.mule.patterns:mule-patterns-all</exclude>
                <exclude>org.mule.patterns:mule-pattern-core</exclude>
                <exclude>org.mule.tools:mule-tools-anttasks</exclude>

                <!-- mule-tests-functional dependencies -->
                <exclude>org.apache.ftpserver:ftpserver-core</exclude>
                <exclude>org.apache.ftpserver:ftplet-api</exclude>
                <exclude>org.apache.sshd:sshd-core</exclude>
                <exclude>org.apache.mina:mina-core</exclude>

                <!-- lib/user -->
                <exclude>junit:junit</exclude>
                <exclude>xmlunit:xmlunit</exclude>
                <exclude>org.mule.tests:mule-tests-functional</exclude>

                <!-- lib/boot -->
                <exclude>commons-cli:commons-cli</exclude>
                <exclude>tanukisoft:wrapper</exclude>
                <exclude>org.slf4j:slf4j-api</exclude>
                <exclude>org.apache.logging.log4j:log4j-api</exclude>
                <exclude>org.apache.logging.log4j:log4j-core</exclude>
                <exclude>org.apache.logging.log4j:log4j-slf4j-impl</exclude>
                <exclude>org.apache.logging.log4j:log4j-1.2-api</exclude>
                <exclude>org.apache.logging.log4j:log4j-jcl</exclude>
                <exclude>org.apache.logging.log4j:log4j-jul</exclude>
                <exclude>org.slf4j:jcl-over-slf4j</exclude>
                <exclude>commons-logging:commons-logging</exclude>
                <exclude>com.lmax:disruptor</exclude>

                <!-- lib/endorsed -->
                <exclude>xml-apis:xml-apis</exclude>
                <exclude>xerces:xercesImpl</exclude>
                <exclude>xerces:xml-serializer</exclude>
                <exclude>xalan:xalan</exclude>

                <!-- Distributed separately in profiler pack -->
                <exclude>com.yourkit:yjp-controller-api-redist</exclude>

            </excludes>
        </dependencySet>

        <!-- Mule testing framework -->
        <dependencySet>
            <outputDirectory>lib/user</outputDirectory>
            <useStrictFiltering>true</useStrictFiltering>
            <scope>test</scope>
            <includes>
                <include>junit:junit</include>
                <include>xmlunit:xmlunit</include>
                <include>org.mule.tests:mule-tests-functional</include>
            </includes>
        </dependencySet>

        <!--
            These XML dependencies end up in the "endorsed" directory
            and must be excluded from other dependencySets, otherwise
            the inclusions here will cause other artifacts to pull them
            in as well. If that happens, the MAVP blacklisting mechanism
            should kick in, since only jars in the endorsed directory are
            explicitly blacklisted by full path.
        -->
        <dependencySet>
            <outputDirectory>lib/endorsed</outputDirectory>
            <useStrictFiltering>true</useStrictFiltering>
            <includes>
                <include>xml-apis:xml-apis</include>
                <include>xerces:xercesImpl</include>
                <include>xerces:xml-serializer</include>
                <include>xalan:xalan</include>
            </includes>
        </dependencySet>
    </dependencySets>
</assembly><|MERGE_RESOLUTION|>--- conflicted
+++ resolved
@@ -75,93 +75,6 @@
             </includes>
         </fileSet>
 
-<<<<<<< HEAD
-        <!--
-        ============================
-            Examples
-        ============================
-        -->
-
-        <!--
-        The entire examples directory is copied over first, then for each example, the contents
-        of the "dist" directory (README.txt, pom.xml, build.xml) are copied over, followed by
-        the executable scripts.
-        -->
-        <fileSet>
-            <directory>../../examples</directory>
-            <outputDirectory>examples</outputDirectory>
-            <fileMode>0644</fileMode>
-            <excludes>
-                <exclude>**/pom.xml</exclude>
-                <exclude>pom.xml</exclude>
-                <exclude>all-examples/**</exclude>
-                <exclude>**/target/**</exclude>
-                <exclude>**/dist/**</exclude>
-                <exclude>**/.*/**</exclude>
-                <exclude>**/*.iml</exclude>
-                <exclude>**/*.ipr</exclude>
-                <exclude>**/*.iws</exclude>
-                <exclude>**/derby.log</exclude>
-                <!-- Exclude this example until someone gets it working -->
-                <exclude>geomail/**</exclude>
-                <!-- Exclude examples that are not Studio compliant -->
-                <exclude>cep/**</exclude>
-                <exclude>errorhandler/**</exclude>
-                <exclude>loanbroker-bpm/**</exclude>
-                <exclude>notifications/**</exclude>
-                <exclude>webapp/**</exclude>
-            </excludes>
-        </fileSet>
-
-        <fileSet>
-            <directory>../../examples/echo/dist</directory>
-            <outputDirectory>examples/echo</outputDirectory>
-            <fileMode>0644</fileMode>
-        </fileSet>
-
-        <fileSet>
-            <directory>../../examples/gpswalker/dist</directory>
-            <outputDirectory>examples/gpswalker</outputDirectory>
-            <fileMode>0644</fileMode>
-        </fileSet>
-        <fileSet>
-            <directory>../../examples/hello/dist</directory>
-            <outputDirectory>examples/hello</outputDirectory>
-            <fileMode>0644</fileMode>
-        </fileSet>
-        <fileSet>
-            <directory>../../examples/flight-reservation/dist</directory>
-            <outputDirectory>examples/flight-reservation</outputDirectory>
-            <fileMode>0644</fileMode>
-        </fileSet>
-        <fileSet>
-            <directory>../../examples/foreach/dist</directory>
-            <outputDirectory>examples/foreach</outputDirectory>
-            <fileMode>0644</fileMode>
-        </fileSet>
-        <fileSet>
-            <directory>../../examples/loanbroker-simple/dist</directory>
-            <outputDirectory>examples/loanbroker-simple</outputDirectory>
-            <fileMode>0644</fileMode>
-        </fileSet>
-        <fileSet>
-            <directory>../../examples/scripting/dist</directory>
-            <outputDirectory>examples/scripting</outputDirectory>
-            <fileMode>0644</fileMode>
-        </fileSet>
-        <fileSet>
-            <directory>../../examples/stockquote/dist</directory>
-            <outputDirectory>examples/stockquote</outputDirectory>
-            <fileMode>0644</fileMode>
-        </fileSet>
-        <fileSet>
-            <directory>../../examples/bookstore/dist</directory>
-            <outputDirectory>examples/bookstore</outputDirectory>
-            <fileMode>0644</fileMode>
-        </fileSet>
-
-=======
->>>>>>> 11474881
     </fileSets>
 
     <!--
@@ -247,11 +160,7 @@
                 <include>org.mule.modules:mule-module-jbpm</include>
                 <include>org.mule.modules:mule-module-json</include>
                 <include>org.mule.modules:mule-module-management</include>
-<<<<<<< HEAD
-=======
                 <include>org.mule.modules:mule-module-oauth</include>
-                <include>org.mule.modules:mule-module-ognl</include>
->>>>>>> 11474881
                 <include>org.mule.modules:mule-module-pgp</include>
                 <include>org.mule.modules:mule-module-rss</include>
                 <include>org.mule.modules:mule-module-scripting</include>
@@ -332,11 +241,7 @@
                 <exclude>org.mule.modules:mule-module-json</exclude>
                 <exclude>org.mule.modules:mule-module-launcher</exclude>
                 <exclude>org.mule.modules:mule-module-management</exclude>
-<<<<<<< HEAD
-=======
                 <exclude>org.mule.modules:mule-module-oauth</exclude>
-                <exclude>org.mule.modules:mule-module-ognl</exclude>
->>>>>>> 11474881
                 <exclude>org.mule.modules:mule-module-pgp</exclude>
                 <exclude>org.mule.modules:mule-module-reboot</exclude>
                 <exclude>org.mule.modules:mule-module-rss</exclude>
