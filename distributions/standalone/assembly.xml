<!-- Assembly descriptor for the full Mule distribution. -->
<assembly>
    <id>full</id>
    <formats>
        <format>zip</format>
        <format>tar.gz</format>
    </formats>

    <fileSets>
        <fileSet>
            <directory>src/main/resources</directory>
            <outputDirectory></outputDirectory>
            <excludes>
                <exclude>bin/**</exclude>
                <exclude>lib/boot/exec/**</exclude>
            </excludes>
        </fileSet>

        <!-- Make binary files executable. -->
        <fileSet>
            <directory>src/main/resources/bin</directory>
            <outputDirectory>bin</outputDirectory>
            <fileMode>755</fileMode>
            <includes>
                <include>launcher</include>
                <include>mule</include>
                <include>setup_local_instance.sh</include>
                <include>mule_examples</include>
            </includes>
        </fileSet>
        <fileSet>
            <directory>src/main/resources/bin</directory>
            <outputDirectory>bin</outputDirectory>
            <fileMode>644</fileMode>
            <includes>
                <include>*.groovy</include>
                <include>*.bat</include>
                <include>*.conf</include>
                <include>*.txt</include>
            </includes>
        </fileSet>
        <fileSet>
            <directory>src/main/resources/lib/boot/exec</directory>
            <outputDirectory>lib/boot/exec</outputDirectory>
            <fileMode>755</fileMode>
            <excludes>
                <exclude>*.txt</exclude>
            </excludes>
            <includes>
                <include>*</include>
            </includes>
        </fileSet>
        <fileSet>
            <directory>src/main/resources/lib/boot/exec</directory>
            <outputDirectory>lib/boot/exec</outputDirectory>
            <fileMode>644</fileMode>
            <includes>
                <include>*.txt</include>
            </includes>
        </fileSet>

        <!-- Copy javadocs (the build must be run with -DperformRelease=true) -->
        <fileSet>
            <directory>../../target/site/apidocs</directory>
            <outputDirectory>docs/api</outputDirectory>
            <fileMode>0644</fileMode>
        </fileSet>

        <!-- Copy source bundle (the build must be run with -DperformRelease=true) -->
        <fileSet>
            <directory>target</directory>
            <outputDirectory>src</outputDirectory>
            <includes>
                <include>mule-*-src.zip</include>
            </includes>
        </fileSet>

        <!--
        ============================
            Examples
        ============================
        -->

        <!--
        The entire examples directory is copied over first, then for each example, the contents
        of the "dist" directory (README.txt, pom.xml, build.xml) are copied over, followed by
        the executable scripts.
        -->
        <fileSet>
            <directory>../../examples</directory>
            <outputDirectory>examples</outputDirectory>
            <fileMode>0644</fileMode>
            <excludes>
                <exclude>**/pom.xml</exclude>
                <exclude>pom.xml</exclude>
                <exclude>all-examples/**</exclude>
                <exclude>**/target/**</exclude>
                <exclude>**/dist/**</exclude>
                <exclude>**/.*/**</exclude>
                <exclude>**/*.iml</exclude>
                <exclude>**/*.ipr</exclude>
                <exclude>**/*.iws</exclude>
                <exclude>**/derby.log</exclude>
                <!-- Exclude this example until someone gets it working -->
                <exclude>geomail/**</exclude>
                <!-- Legacy LoanBroker example, used for testing only -->
                <exclude>loanbroker-legacy/**</exclude>
                <!-- Exclude examples that are not Studio compliant -->
                <exclude>cep/**</exclude>
                <exclude>errorhandler/**</exclude>
                <exclude>loanbroker-bpm/**</exclude>
                <exclude>notifications/**</exclude>
                <exclude>webapp/**</exclude>
            </excludes>
        </fileSet>

        <fileSet>
            <directory>../../examples/echo/dist</directory>
            <outputDirectory>examples/echo</outputDirectory>
            <fileMode>0644</fileMode>
        </fileSet>

        <fileSet>
            <directory>../../examples/gpswalker/dist</directory>
            <outputDirectory>examples/gpswalker</outputDirectory>
            <fileMode>0644</fileMode>
        </fileSet>
        <fileSet>
            <directory>../../examples/hello/dist</directory>
            <outputDirectory>examples/hello</outputDirectory>
            <fileMode>0644</fileMode>
        </fileSet>
        <fileSet>
            <directory>../../examples/flight-reservation/dist</directory>
            <outputDirectory>examples/flight-reservation</outputDirectory>
            <fileMode>0644</fileMode>
        </fileSet>
        <fileSet>
            <directory>../../examples/foreach/dist</directory>
            <outputDirectory>examples/foreach</outputDirectory>
            <fileMode>0644</fileMode>
        </fileSet>
        <fileSet>
            <directory>../../examples/loanbroker-simple/dist</directory>
            <outputDirectory>examples/loanbroker-simple</outputDirectory>
            <fileMode>0644</fileMode>
        </fileSet>
        <fileSet>
            <directory>../../examples/scripting/dist</directory>
            <outputDirectory>examples/scripting</outputDirectory>
            <fileMode>0644</fileMode>
        </fileSet>
        <fileSet>
            <directory>../../examples/stockquote/dist</directory>
            <outputDirectory>examples/stockquote</outputDirectory>
            <fileMode>0644</fileMode>
        </fileSet>
        <fileSet>
            <directory>../../examples/bookstore/dist</directory>
            <outputDirectory>examples/bookstore</outputDirectory>
            <fileMode>0644</fileMode>
        </fileSet>

    </fileSets>

    <!--
    ============================
        Libraries
    ============================
    -->

    <!-- TODO: Update to use wildcards once this issue is fixed:
   http://jira.codehaus.org/browse/MASSEMBLY-220 -->
    <dependencySets>

        <!-- Bootstrap -->
        <dependencySet>
            <outputDirectory>lib/boot</outputDirectory>
            <useStrictFiltering>true</useStrictFiltering>
            <includes>
                <include>org.mule.modules:mule-module-boot</include>
                <include>org.mule.modules:mule-module-logging</include>
                <include>org.mule.modules:mule-module-reboot</include>
                <include>commons-cli:commons-cli</include>
                <include>tanukisoft:wrapper</include>
                <include>log4j:log4j</include>
            </includes>
        </dependencySet>

        <!-- Mule libraries -->
        <dependencySet>
            <outputDirectory>lib/mule</outputDirectory>
            <outputFileNameMapping>${artifact.artifactId}-${artifact.baseVersion}${dashClassifier?}.${artifact.extension}</outputFileNameMapping>
            <useStrictFiltering>true</useStrictFiltering>
            <includes>
                <!-- Core -->
                <include>org.mule:mule-core</include>
                <!-- Transports -->
                <include>org.mule.transports:mule-transport-ajax</include>
                <include>org.mule.transports:mule-transport-ejb</include>
                <include>org.mule.transports:mule-transport-email</include>
                <include>org.mule.transports:mule-transport-file</include>
                <include>org.mule.transports:mule-transport-ftp</include>
                <include>org.mule.transports:mule-transport-http</include>
                <include>org.mule.transports:mule-transport-jdbc</include>
                <include>org.mule.transports:mule-transport-jetty</include>
                <include>org.mule.transports:mule-transport-jms</include>
                <include>org.mule.transports:mule-transport-multicast</include>
                <include>org.mule.transports:mule-transport-quartz</include>
                <include>org.mule.transports:mule-transport-rmi</include>
                <include>org.mule.transports:mule-transport-servlet</include>
                <include>org.mule.transports:mule-transport-sftp</include>
                <include>org.mule.transports:mule-transport-ssl</include>
                <include>org.mule.transports:mule-transport-stdio</include>
                <include>org.mule.transports:mule-transport-tcp</include>
                <include>org.mule.transports:mule-transport-udp</include>
                <include>org.mule.transports:mule-transport-vm</include>
                <include>org.mule.transports:mule-transport-xmpp</include>
                <!-- Modules -->
                <include>org.mule.modules:mule-module-launcher</include>
                <include>org.mule.modules:mule-module-annotations</include>
                <include>org.mule.modules:mule-module-atom</include>
                <include>org.mule.modules:mule-module-bpm</include>
<<<<<<< HEAD
                <include>org.mule.modules:mule-module-btm</include>
=======
                <include>org.mule.modules:mule-module-bti</include>
>>>>>>> c1c02c46
                <include>org.mule.modules:mule-module-builders</include>
                <include>org.mule.modules:mule-module-client</include>
                <include>org.mule.modules:mule-module-cxf</include>
                <include>org.mule.modules:mule-module-devkit-support</include>
                <include>org.mule.modules:mule-module-drools</include>
                <include>org.mule.modules:mule-module-jaas</include>
                <include>org.mule.modules:mule-module-jersey</include>
                <include>org.mule.modules:mule-module-jbossts</include>
                <include>org.mule.modules:mule-module-jbpm</include>
                <include>org.mule.modules:mule-module-json</include>
                <include>org.mule.modules:mule-module-management</include>
                <include>org.mule.modules:mule-module-ognl</include>
                <include>org.mule.modules:mule-module-pgp</include>
                <include>org.mule.modules:mule-module-rss</include>
                <include>org.mule.modules:mule-module-scripting</include>
                <include>org.mule.modules:mule-module-schedulers</include>
                <include>org.mule.modules:mule-module-spring-config</include>
                <include>org.mule.modules:mule-module-spring-extras</include>
                <include>org.mule.modules:mule-module-spring-security</include>
                <include>org.mule.modules:mule-module-sxc</include>
                <include>org.mule.modules:mule-module-tomcat</include>
                <include>org.mule.modules:mule-module-xml</include>
                <include>org.mule.patterns:mule-pattern-core</include>
                <!-- Tools -->
                <include>org.mule.tools:mule-tools-anttasks</include>
                <!-- Shared libs -->
                <include>org.mule.common:mule-common</include>
            </includes>
        </dependencySet>

        <!-- 3rd-party libraries -->
        <dependencySet>
            <outputDirectory>lib/opt</outputDirectory>
            <useStrictFiltering>true</useStrictFiltering>

            <!-- Since we don't define any "includes" here, this will suck in the whole
    universe of transitive dependencies.  Therefore, we need to explicitly
    _exclude_ all libs which should _not_ go into this directory (usually
    because they are already in a different directory). -->
            <excludes>
                <!-- lib/mule -->
                <exclude>org.mule.common:mule-common</exclude>
                <exclude>org.mule:mule-core</exclude>
                <exclude>org.mule.transports:mule-transports-all</exclude>
                <exclude>org.mule.transports:mule-transport-ajax</exclude>
                <exclude>org.mule.transports:mule-transport-ejb</exclude>
                <exclude>org.mule.transports:mule-transport-email</exclude>
                <exclude>org.mule.transports:mule-transport-file</exclude>
                <exclude>org.mule.transports:mule-transport-ftp</exclude>
                <exclude>org.mule.transports:mule-transport-http</exclude>
                <exclude>org.mule.transports:mule-transport-jdbc</exclude>
                <exclude>org.mule.transports:mule-transport-jetty</exclude>
                <exclude>org.mule.transports:mule-transport-jms</exclude>
                <exclude>org.mule.transports:mule-transport-multicast</exclude>
                <exclude>org.mule.transports:mule-transport-quartz</exclude>
                <exclude>org.mule.transports:mule-transport-rmi</exclude>
                <exclude>org.mule.transports:mule-transport-servlet</exclude>
                <exclude>org.mule.transports:mule-transport-sftp</exclude>
                <exclude>org.mule.transports:mule-transport-ssl</exclude>
                <exclude>org.mule.transports:mule-transport-stdio</exclude>
                <exclude>org.mule.transports:mule-transport-tcp</exclude>
                <exclude>org.mule.transports:mule-transport-udp</exclude>
                <exclude>org.mule.transports:mule-transport-vm</exclude>
                <exclude>org.mule.transports:mule-transport-xmpp</exclude>
                <exclude>org.mule.modules:mule-modules-all</exclude>
                <exclude>org.mule.modules:mule-module-annotations</exclude>
                <exclude>org.mule.modules:mule-module-atom</exclude>
                <exclude>org.mule.modules:mule-module-boot</exclude>
                <exclude>org.mule.modules:mule-module-bpm</exclude>
<<<<<<< HEAD
                <exclude>org.mule.modules:mule-module-btm</exclude>
=======
                <exclude>org.mule.modules:mule-module-bti</exclude>
>>>>>>> c1c02c46
                <exclude>org.mule.modules:mule-module-builders</exclude>
                <exclude>org.mule.modules:mule-module-client</exclude>
                <exclude>org.mule.modules:mule-module-cxf</exclude>
                <exclude>org.mule.modules:mule-module-devkit-support</exclude>
                <exclude>org.mule.modules:mule-module-drools</exclude>
                <exclude>org.mule.modules:mule-module-jaas</exclude>
                <exclude>org.mule.modules:mule-module-jersey</exclude>
                <exclude>org.mule.modules:mule-module-jbossts</exclude>
                <exclude>org.mule.modules:mule-module-jbpm</exclude>
                <exclude>org.mule.modules:mule-module-json</exclude>
                <exclude>org.mule.modules:mule-module-launcher</exclude>
                <exclude>org.mule.modules:mule-module-logging</exclude>
                <exclude>org.mule.modules:mule-module-management</exclude>
                <exclude>org.mule.modules:mule-module-ognl</exclude>
                <exclude>org.mule.modules:mule-module-pgp</exclude>
                <exclude>org.mule.modules:mule-module-reboot</exclude>
                <exclude>org.mule.modules:mule-module-rss</exclude>
                <exclude>org.mule.modules:mule-module-scripting</exclude>
                <exclude>org.mule.modules:mule-module-schedulers</exclude>
                <exclude>org.mule.modules:mule-module-spring-config</exclude>
                <exclude>org.mule.modules:mule-module-spring-extras</exclude>
                <exclude>org.mule.modules:mule-module-spring-security</exclude>
                <exclude>org.mule.modules:mule-module-sxc</exclude>
                <exclude>org.mule.modules:mule-module-tomcat</exclude>
                <exclude>org.mule.modules:mule-module-xml</exclude>
                <exclude>org.mule.patterns:mule-patterns-all</exclude>
                <exclude>org.mule.patterns:mule-pattern-core</exclude>
                <exclude>org.mule.examples:mule-examples-all</exclude>
                <exclude>org.mule.examples:mule-example-bookstore</exclude>
                <exclude>org.mule.examples:mule-example-echo</exclude>
                <exclude>org.mule.examples:mule-example-gpswalker</exclude>
                <exclude>org.mule.examples:mule-example-hello</exclude>
                <exclude>org.mule.examples:mule-example-flight-reservation</exclude>
                <exclude>org.mule.examples:mule-example-foreach</exclude>
                <exclude>org.mule.examples:mule-example-loanbroker-simple</exclude>
                <exclude>org.mule.examples:mule-example-scripting</exclude>
                <exclude>org.mule.examples:mule-example-stockquote</exclude>
                <exclude>org.mule.tools:mule-tools-anttasks</exclude>

                <!-- mule-tests-functional dependencies -->
                <exclude>org.apache.ftpserver:ftpserver-core</exclude>
                <exclude>org.apache.ftpserver:ftplet-api</exclude>
                <exclude>org.apache.sshd:sshd-core</exclude>
                <exclude>org.apache.mina:mina-core</exclude>

                <!-- lib/user -->
                <exclude>junit:junit</exclude>
                <exclude>xmlunit:xmlunit</exclude>
                <exclude>org.mule.tests:mule-tests-functional</exclude>

                <!-- lib/boot -->
                <exclude>commons-cli:commons-cli</exclude>
                <exclude>tanukisoft:wrapper</exclude>
                <exclude>org.slf4j:slf4j-api</exclude>
                <exclude>org.slf4j:jcl-over-slf4j</exclude>
                <exclude>org.slf4j:slf4j-log4j12</exclude>
                <exclude>log4j:log4j</exclude>

                <!-- lib/endorsed -->
                <exclude>xml-apis:xml-apis</exclude>
                <exclude>xerces:xercesImpl</exclude>
                <exclude>xerces:xml-serializer</exclude>
                <exclude>xalan:xalan</exclude>

                <!-- Distributed separately in profiler pack -->
                <exclude>com.yourkit:yjp-controller-api-redist</exclude>

            </excludes>
        </dependencySet>

        <!-- Mule testing framework -->
        <dependencySet>
            <outputDirectory>lib/user</outputDirectory>
            <useStrictFiltering>true</useStrictFiltering>
            <scope>test</scope>
            <includes>
                <include>junit:junit</include>
                <include>xmlunit:xmlunit</include>
                <include>org.mule.tests:mule-tests-functional</include>
            </includes>
        </dependencySet>

        <!--
            These XML dependencies end up in the "endorsed" directory
            and must be excluded from other dependencySets, otherwise
            the inclusions here will cause other artifacts to pull them
            in as well. If that happens, the MAVP blacklisting mechanism
            should kick in, since only jars in the endorsed directory are
            explicitly blacklisted by full path.
        -->
        <dependencySet>
            <outputDirectory>lib/endorsed</outputDirectory>
            <useStrictFiltering>true</useStrictFiltering>
            <includes>
                <include>xml-apis:xml-apis</include>
                <include>xerces:xercesImpl</include>
                <include>xerces:xml-serializer</include>
                <include>xalan:xalan</include>
            </includes>
        </dependencySet>

        <!-- Examples -->
        <dependencySet>
            <outputDirectory>examples/bookstore</outputDirectory>
            <useStrictFiltering>true</useStrictFiltering>
            <fileMode>0644</fileMode>
            <includes>
                <include>org.mule.examples:mule-example-bookstore</include>
            </includes>
        </dependencySet>
        <dependencySet>
            <outputDirectory>examples/echo</outputDirectory>
            <useStrictFiltering>true</useStrictFiltering>
            <fileMode>0644</fileMode>
            <includes>
                <include>org.mule.examples:mule-example-echo</include>
            </includes>
        </dependencySet>
        <dependencySet>
            <outputDirectory>examples/hello</outputDirectory>
            <useStrictFiltering>true</useStrictFiltering>
            <fileMode>0644</fileMode>
            <includes>
                <include>org.mule.examples:mule-example-hello</include>
            </includes>
        </dependencySet>
        <dependencySet>
            <outputDirectory>examples/flight-reservation</outputDirectory>
            <useStrictFiltering>true</useStrictFiltering>
            <fileMode>0644</fileMode>
            <includes>
                <include>org.mule.examples:mule-example-flight-reservation</include>
            </includes>
        </dependencySet>
        <dependencySet>
            <outputDirectory>examples/foreach</outputDirectory>
            <useStrictFiltering>true</useStrictFiltering>
            <fileMode>0644</fileMode>
            <includes>
                <include>org.mule.examples:mule-example-foreach</include>
            </includes>
        </dependencySet>
        <dependencySet>
            <outputDirectory>examples/loanbroker-simple</outputDirectory>
            <useStrictFiltering>true</useStrictFiltering>
            <fileMode>0644</fileMode>
            <includes>
                <include>org.mule.examples:mule-example-loanbroker-simple</include>
            </includes>
        </dependencySet>
        <dependencySet>
            <outputDirectory>examples/scripting</outputDirectory>
            <useStrictFiltering>true</useStrictFiltering>
            <fileMode>0644</fileMode>
            <includes>
                <include>org.mule.examples:mule-example-scripting</include>
            </includes>
        </dependencySet>
        <dependencySet>
            <outputDirectory>examples/gpswalker</outputDirectory>
            <useStrictFiltering>true</useStrictFiltering>
            <fileMode>0644</fileMode>
            <includes>
                <include>org.mule.examples:mule-example-gpswalker</include>
            </includes>
        </dependencySet>
        <dependencySet>
            <outputDirectory>examples/stockquote</outputDirectory>
            <useStrictFiltering>true</useStrictFiltering>
            <fileMode>0644</fileMode>
            <includes>
                <include>org.mule.examples:mule-example-stockquote</include>
            </includes>
        </dependencySet>
    </dependencySets>
</assembly><|MERGE_RESOLUTION|>--- conflicted
+++ resolved
@@ -221,11 +221,7 @@
                 <include>org.mule.modules:mule-module-annotations</include>
                 <include>org.mule.modules:mule-module-atom</include>
                 <include>org.mule.modules:mule-module-bpm</include>
-<<<<<<< HEAD
-                <include>org.mule.modules:mule-module-btm</include>
-=======
                 <include>org.mule.modules:mule-module-bti</include>
->>>>>>> c1c02c46
                 <include>org.mule.modules:mule-module-builders</include>
                 <include>org.mule.modules:mule-module-client</include>
                 <include>org.mule.modules:mule-module-cxf</include>
@@ -295,11 +291,7 @@
                 <exclude>org.mule.modules:mule-module-atom</exclude>
                 <exclude>org.mule.modules:mule-module-boot</exclude>
                 <exclude>org.mule.modules:mule-module-bpm</exclude>
-<<<<<<< HEAD
-                <exclude>org.mule.modules:mule-module-btm</exclude>
-=======
                 <exclude>org.mule.modules:mule-module-bti</exclude>
->>>>>>> c1c02c46
                 <exclude>org.mule.modules:mule-module-builders</exclude>
                 <exclude>org.mule.modules:mule-module-client</exclude>
                 <exclude>org.mule.modules:mule-module-cxf</exclude>
