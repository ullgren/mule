/*
 * Copyright (c) MuleSoft, Inc.  All rights reserved.  http://www.mulesoft.com
 * The software in this package is published under the terms of the CPAL v1.0
 * license, a copy of which has been included with this distribution in the
 * LICENSE.txt file.
 */
package org.mule;

<<<<<<< HEAD
import static org.hamcrest.CoreMatchers.equalTo;
import static org.hamcrest.CoreMatchers.is;
=======
>>>>>>> 1db92373
import static org.junit.Assert.assertArrayEquals;
import static org.junit.Assert.assertEquals;
import static org.junit.Assert.assertNotNull;
import static org.junit.Assert.assertNull;
import static org.junit.Assert.assertSame;
<<<<<<< HEAD
import static org.junit.Assert.assertThat;
import static org.junit.Assert.assertTrue;
=======
import static org.junit.Assert.assertTrue;

>>>>>>> 1db92373
import org.mule.api.MuleEvent;
import org.mule.api.MuleMessage;
import org.mule.api.ThreadSafeAccess;
import org.mule.api.endpoint.EndpointBuilder;
import org.mule.api.endpoint.ImmutableEndpoint;
import org.mule.api.endpoint.InboundEndpoint;
import org.mule.api.routing.filter.Filter;
import org.mule.api.security.Credentials;
import org.mule.api.transformer.Transformer;
import org.mule.api.transformer.TransformerException;
import org.mule.construct.Flow;
import org.mule.endpoint.EndpointURIEndpointBuilder;
import org.mule.routing.MessageFilter;
import org.mule.routing.filters.PayloadTypeFilter;
import org.mule.session.DefaultMuleSession;
import org.mule.tck.junit4.AbstractMuleContextTestCase;
import org.mule.transformer.AbstractTransformer;
import org.mule.transformer.simple.ByteArrayToObject;
import org.mule.transformer.simple.SerializableToByteArray;
import org.mule.util.SerializationUtils;

import java.io.ByteArrayInputStream;
import java.io.Serializable;
import java.util.ArrayList;
import java.util.Arrays;
import java.util.List;

import org.junit.Test;


public class MuleEventTestCase extends AbstractMuleContextTestCase
{

//    @Test
//    public void testEventInitialise() throws Exception
//    {
//        String data = "Test Data";
//
//        DefaultMuleEvent event = (DefaultMuleEvent)getTestEvent(data, getTestService("orange", Orange.class));
//        RequestContext.setEvent(event);
//
//        assertEquals("MuleEvent data should equal " + data, data, event.getMessage().getPayload());
//        assertEquals("MuleEvent data should equal " + data, data, event.getMessageAsString());
//        assertEquals("MuleEvent data should equal " + data, data, event.transformMessage());
//        assertEquals("MuleEvent data should be a byte array 9 bytes in length", 9, event
//            .transformMessageToBytes().length);
//
//        assertEquals("MuleEvent data should be a byte array 9 bytes in length", 9,
//            event.getMessageAsBytes().length);
//        assertEquals("MuleEvent data should equal " + data, data, event.getSource());
//
//        assertEquals("MuleBeanPropertiesRule", event.getMessage().getProperty("MuleBeanPropertiesRule",
//            "MuleBeanPropertiesRule"));
//        event.getMessage().setProperty("Test", "Test1");
//
//        assertFalse(event.getMessage().getPropertyNames().isEmpty());
//        assertEquals("bla2", event.getMessage().getProperty("bla2", "bla2"));
//        assertEquals("Test1", event.getMessage().getProperty("Test"));
//        assertEquals("Test1", event.getMessage().getProperty("Test", "bla2"));
//        assertNotNull(event.getId());
//    }
//
//    @Test
//    public void testEventTransformer() throws Exception
//    {
//        String data = "Test Data";
//        ImmutableEndpoint endpoint = getTestOutboundEndpoint("Test",CollectionUtils.singletonList(new TestEventTransformer()));
//        MuleEvent event = getTestEvent(data, endpoint);
//        RequestContext.setEvent(event);
//
//        assertEquals("MuleEvent data should equal " + data, data, event.getMessage().getPayload());
//        assertEquals("MuleEvent data should equal " + data, data, event.getMessageAsString());
//        assertEquals("MuleEvent data should equal 'Transformed Test Data'", "Transformed Test Data", event
//            .transformMessage());
//        assertEquals("MuleEvent data should be a byte array 28 bytes in length", 21, event
//            .transformMessageToBytes().length);
//    }
//
//    @Test
//    public void testEventRewrite() throws Exception
//    {
//        String data = "Test Data";
//        ImmutableEndpoint endpoint = getTestOutboundEndpoint("Test", CollectionUtils.singletonList(new TestEventTransformer()));
//        DefaultMuleEvent event = new DefaultMuleEvent(new DefaultMuleMessage(data), endpoint,
//            getTestSession(getTestService("apple", Apple.class), muleContext), true,
//            new ResponseOutputStream(System.out));
//
//        assertNotNull(event.getId());
//        assertNotNull(event.getSession());
//        assertNotNull(event.getEndpoint());
//        assertNotNull(event.getOutputStream());
//        assertNotNull(event.getMessage());
//        assertEquals(data, event.getMessageAsString());
//
//        MuleEvent event2 = new DefaultMuleEvent(new DefaultMuleMessage("New Data"), event);
//        assertNotNull(event2.getId());
//        assertEquals(event.getId(), event2.getId());
//        assertNotNull(event2.getSession());
//        assertNotNull(event2.getEndpoint());
//        assertNotNull(event2.getOutputStream());
//        assertNotNull(event2.getMessage());
//        assertEquals("New Data", event2.getMessageAsString());
//
//    }
//
//    @Test
//    public void testProperties() throws Exception
//    {
//        MuleEvent prevEvent;
//        Properties props;
//        MuleMessage msg;
//        ImmutableEndpoint endpoint;
//        MuleEvent event;
//
//        // nowhere
//        prevEvent = getTestEvent("payload");
//        props = new Properties();
//        msg = new DefaultMuleMessage("payload", props);
//        props = new Properties();
//        endpoint = getTestOutboundEndpoint("Test", null, null, null, props);
//        event = new DefaultMuleEvent(msg, endpoint, prevEvent.getService(), prevEvent);
//        assertNull(event.getMessage().getProperty("prop"));
//
//        // in previous event => previous event
//        prevEvent.getMessage().setProperty("prop", "value0");
//        event = new DefaultMuleEvent(msg, endpoint, prevEvent.getService(), prevEvent);
//        assertEquals("value0", event.getMessage().getProperty("prop"));
//
//        // TODO check if this fragment can be removed
//        // in previous event + endpoint => endpoint
//        // This doesn't apply now as the previous event properties will be the same
//        // as the current event props
//        // props = new Properties();
//        // props.put("prop", "value2");
//        // endpoint.setProperties(props);
//        // event = new DefaultMuleEvent(msg, endpoint, prevEvent.getComponent(), prevEvent);
//        // assertEquals("value2", event.getProperty("prop"));
//
//        // in previous event + message => message
//        props = new Properties();
//        props.put("prop", "value1");
//        msg = new DefaultMuleMessage("payload", props);
//        endpoint = getTestOutboundEndpoint("Test");
//        event = new DefaultMuleEvent(msg, endpoint, prevEvent.getService(), prevEvent);
//        assertEquals("value1", event.getMessage().getProperty("prop"));
//
//        // in previous event + endpoint + message => message
//        props = new Properties();
//        props.put("prop", "value1");
//        msg = new DefaultMuleMessage("payload", props);
//
//        Properties props2 = new Properties();
//        props2.put("prop", "value2");
//        endpoint = getTestOutboundEndpoint("Test", null, null, null, props2);
//        event = new DefaultMuleEvent(msg, endpoint, prevEvent.getService(), prevEvent);
//        assertEquals("value1", event.getMessage().getProperty("prop"));
//
//    }
//
    /*
     * See http://mule.mulesoft.org/jira/browse/MULE-384 for details.
     */
    @Test
    public void testNoPasswordNoNullPointerException() throws Exception
    {
        // provide the username, but not the password, as is the case for SMTP
        // cannot set SMTP endpoint type, because the module doesn't have this
        // dependency
        ImmutableEndpoint endpoint = getTestOutboundEndpoint("AuthTest", "test://john.doe@xyz.fr");
        MuleEvent event = getTestEvent(new Object());
        Credentials credentials = event.getCredentials();
        assertNull("Credentials must not be created for endpoints without a password.", credentials);
    }

    @Test
    public void testEventSerialization() throws Exception
    {
        InboundEndpoint endpoint = getTestInboundEndpoint("Test", null, null,
            new PayloadTypeFilter(Object.class), null, null);

        MuleEvent event = RequestContext.setEvent(getTestEvent("payload", endpoint));
        Serializable serialized = (Serializable) new SerializableToByteArray().transform(event);
        assertNotNull(serialized);
        ByteArrayToObject trans = new ByteArrayToObject();
        trans.setMuleContext(muleContext);
        MuleEvent deserialized = (MuleEvent) trans.transform(serialized);

        // Assert that deserialized event is not null and has muleContext
        assertNotNull(deserialized);
        assertNotNull(deserialized.getMuleContext());

        // Assert that deserialized event has session with same id
        assertNotNull(deserialized.getSession());
        assertEquals(event.getSession().getId(), deserialized.getSession().getId());

        // Assert that deserialized event has service and that the service is the same instance
        assertNotNull(deserialized.getFlowConstruct());
        assertEquals(event.getFlowConstruct(), deserialized.getFlowConstruct());
        assertSame(event.getFlowConstruct(), deserialized.getFlowConstruct());

    }

    @Test
    public void testEventSerializationRestart() throws Exception
    {
        // Create and register artifacts
        MuleEvent event = createEventToSerialize();
        muleContext.start();

        //Serialize
        Serializable serialized = (Serializable) new SerializableToByteArray().transform(event);
        assertNotNull(serialized);

        // Simulate mule cold restart
        muleContext.dispose();
        muleContext = createMuleContext();
        muleContext.start();
        ByteArrayToObject trans = new ByteArrayToObject();
        trans.setMuleContext(muleContext);

        // Recreate and register artifacts (this would happen if using any kind of static config e.g. XML)
        createAndRegisterTransformersEndpointBuilderService();

        //Deserialize
        MuleEvent deserialized = (MuleEvent) trans.transform(serialized);

        // Assert that deserialized event is not null and has muleContext
        assertNotNull(deserialized);
        assertNotNull(deserialized.getMuleContext());

        // Assert that deserialized event has session with same id
        assertNotNull(deserialized.getSession());
        assertEquals(event.getSession().getId(), deserialized.getSession().getId());

        // Assert that deserialized event has service and that the service is the
        // same instance
        assertNotNull(deserialized.getFlowConstruct());

        Flow flow = (Flow) event.getFlowConstruct();
        Flow deserializedService = (Flow) deserialized.getFlowConstruct();

        // Unable to test services for equality because of need for equals() everywhere.  See MULE-3720
        // assertEquals(event.getSession().getService(), deserialized.getSession().getService());
        assertEquals(flow.getName(), deserializedService.getName());
        assertEquals(flow.getInitialState(), deserializedService.getInitialState());
        assertEquals(flow.getExceptionListener().getClass(), deserializedService.getExceptionListener().getClass());
        assertEquals(flow.getMessageProcessors(), deserializedService.getMessageProcessors());

    }

    @Test
    public void testMuleCredentialsSerialization() throws Exception
    {
        String username = "mule";
        String password = "rulez";
        String url = "test://" + username + ":" + password + "@localhost";
        InboundEndpoint endpoint = getTestInboundEndpoint("Test", url);
        ByteArrayToObject trans = new ByteArrayToObject();
        trans.setMuleContext(muleContext);

<<<<<<< HEAD
        MuleEvent event = new DefaultMuleEvent(new DefaultMuleMessage("data", muleContext), endpoint,
                                               getTestFlow(), new DefaultMuleSession(),
                                               null, null, null);
=======
        MuleEvent event = RequestContext.setEvent(getTestEvent("payload", endpoint));
>>>>>>> 1db92373
        Serializable serialized = (Serializable) new SerializableToByteArray().transform(event);
        assertNotNull(serialized);

        MuleEvent deserialized = (MuleEvent) trans.transform(serialized);
        assertNotNull(deserialized);

        Credentials credentials = deserialized.getCredentials();
        assertNotNull(credentials);
        assertEquals(username, credentials.getUsername());
        assertTrue(Arrays.equals(password.toCharArray(), credentials.getPassword()));
    }

    private MuleEvent createEventToSerialize() throws Exception
    {
        createAndRegisterTransformersEndpointBuilderService();
        InboundEndpoint endpoint = muleContext.getEndpointFactory().getInboundEndpoint(
            muleContext.getRegistry().lookupEndpointBuilder("epBuilderTest"));
<<<<<<< HEAD
        Flow flow = (Flow) muleContext.getRegistry().lookupFlowConstruct("appleService");
        return getTestEvent(TEST_PAYLOAD);
=======
        Service service = muleContext.getRegistry().lookupService("appleService");
        return RequestContext.setEvent(getTestEvent("payload", service, endpoint));
>>>>>>> 1db92373
    }

    @Test
    public void testMuleEventSerializationWithRawPayload() throws Exception
    {
        StringBuilder payload = new StringBuilder();
        //to reproduce issue we must try to serialize something with a payload bigger than 1020 bytes
        for (int i = 0; i < 108; i++)
        {
            payload.append("1234567890");
        }
        MuleEvent testEvent = getTestEvent(new ByteArrayInputStream(payload.toString().getBytes()));
        byte[] serializedEvent = SerializationUtils.serialize(testEvent);
        testEvent  = (MuleEvent)SerializationUtils.deserialize(serializedEvent);
        assertArrayEquals((byte[])testEvent.getMessage().getPayload(), payload.toString().getBytes());
    }

    private void createAndRegisterTransformersEndpointBuilderService() throws Exception
    {
        Transformer trans1 = new TestEventTransformer();
        trans1.setName("OptimusPrime");
        muleContext.getRegistry().registerTransformer(trans1);

        Transformer trans2 = new TestEventTransformer();
        trans2.setName("Bumblebee");
        muleContext.getRegistry().registerTransformer(trans2);

        List<Transformer> transformers = new ArrayList<Transformer>();
        transformers.add(trans1);
        transformers.add(trans2);

        Filter filter = new PayloadTypeFilter(Object.class);
        EndpointBuilder endpointBuilder = new EndpointURIEndpointBuilder("test://serializationTest",
            muleContext);
        endpointBuilder.setTransformers(transformers);
        endpointBuilder.setName("epBuilderTest");
        endpointBuilder.addMessageProcessor(new MessageFilter(filter));
        muleContext.getRegistry().registerEndpointBuilder("epBuilderTest", endpointBuilder);

        getTestFlow();
    }

    
    @Test(expected=UnsupportedOperationException.class)
    public void testFlowVarNamesAddImmutable() throws Exception
    {
        MuleEvent event = getTestEvent("whatever");
        event.setFlowVariable("test", "val");
        event.getFlowVariableNames().add("other");
    }
    
    public void testFlowVarNamesRemoveMutable() throws Exception
    {
        MuleEvent event = getTestEvent("whatever");
        event.setFlowVariable("test", "val");
        event.getFlowVariableNames().remove("test");
        assertNull(event.getFlowVariable("test"));
    }

    @Test
    public void testFlowVarsNotShared() throws Exception
    {
        MuleEvent event = getTestEvent("whatever");
        MuleMessage message = event.getMessage();
        message.setInvocationProperty("foo", "bar");

        MuleEvent copy = new DefaultMuleEvent(
            (MuleMessage) ((ThreadSafeAccess) event.getMessage()).newThreadCopy(), event, false, false);

        MuleMessage messageCopy = copy.getMessage();
        messageCopy.setInvocationProperty("foo", "bar2");

        assertEquals("bar", event.getFlowVariable("foo"));
        assertEquals("bar", message.getInvocationProperty("foo"));

        assertEquals("bar2", copy.getFlowVariable("foo"));
        assertEquals("bar2", messageCopy.getInvocationProperty("foo"));
    }

    @Test
    public void testFlowVarsShared() throws Exception
    {
        MuleEvent event = getTestEvent("whatever");
        MuleMessage message = event.getMessage();
        message.setInvocationProperty("foo", "bar");

        MuleEvent copy = new DefaultMuleEvent(
                (MuleMessage) ((ThreadSafeAccess) event.getMessage()).newThreadCopy(), event, false);

        MuleMessage messageCopy = copy.getMessage();
        messageCopy.setInvocationProperty("foo", "bar2");

        assertEquals("bar2", event.getFlowVariable("foo"));
        assertEquals("bar2", message.getInvocationProperty("foo"));

        assertEquals("bar2", copy.getFlowVariable("foo"));
        assertEquals("bar2", messageCopy.getInvocationProperty("foo"));
    }

    private static class TestEventTransformer extends AbstractTransformer
    {
        @Override
        public Object doTransform(Object src, String encoding) throws TransformerException
        {
            return "Transformed Test Data";
        }
    }

}<|MERGE_RESOLUTION|>--- conflicted
+++ resolved
@@ -6,23 +6,12 @@
  */
 package org.mule;
 
-<<<<<<< HEAD
-import static org.hamcrest.CoreMatchers.equalTo;
-import static org.hamcrest.CoreMatchers.is;
-=======
->>>>>>> 1db92373
 import static org.junit.Assert.assertArrayEquals;
 import static org.junit.Assert.assertEquals;
 import static org.junit.Assert.assertNotNull;
 import static org.junit.Assert.assertNull;
 import static org.junit.Assert.assertSame;
-<<<<<<< HEAD
-import static org.junit.Assert.assertThat;
 import static org.junit.Assert.assertTrue;
-=======
-import static org.junit.Assert.assertTrue;
-
->>>>>>> 1db92373
 import org.mule.api.MuleEvent;
 import org.mule.api.MuleMessage;
 import org.mule.api.ThreadSafeAccess;
@@ -56,132 +45,7 @@
 public class MuleEventTestCase extends AbstractMuleContextTestCase
 {
 
-//    @Test
-//    public void testEventInitialise() throws Exception
-//    {
-//        String data = "Test Data";
-//
-//        DefaultMuleEvent event = (DefaultMuleEvent)getTestEvent(data, getTestService("orange", Orange.class));
-//        RequestContext.setEvent(event);
-//
-//        assertEquals("MuleEvent data should equal " + data, data, event.getMessage().getPayload());
-//        assertEquals("MuleEvent data should equal " + data, data, event.getMessageAsString());
-//        assertEquals("MuleEvent data should equal " + data, data, event.transformMessage());
-//        assertEquals("MuleEvent data should be a byte array 9 bytes in length", 9, event
-//            .transformMessageToBytes().length);
-//
-//        assertEquals("MuleEvent data should be a byte array 9 bytes in length", 9,
-//            event.getMessageAsBytes().length);
-//        assertEquals("MuleEvent data should equal " + data, data, event.getSource());
-//
-//        assertEquals("MuleBeanPropertiesRule", event.getMessage().getProperty("MuleBeanPropertiesRule",
-//            "MuleBeanPropertiesRule"));
-//        event.getMessage().setProperty("Test", "Test1");
-//
-//        assertFalse(event.getMessage().getPropertyNames().isEmpty());
-//        assertEquals("bla2", event.getMessage().getProperty("bla2", "bla2"));
-//        assertEquals("Test1", event.getMessage().getProperty("Test"));
-//        assertEquals("Test1", event.getMessage().getProperty("Test", "bla2"));
-//        assertNotNull(event.getId());
-//    }
-//
-//    @Test
-//    public void testEventTransformer() throws Exception
-//    {
-//        String data = "Test Data";
-//        ImmutableEndpoint endpoint = getTestOutboundEndpoint("Test",CollectionUtils.singletonList(new TestEventTransformer()));
-//        MuleEvent event = getTestEvent(data, endpoint);
-//        RequestContext.setEvent(event);
-//
-//        assertEquals("MuleEvent data should equal " + data, data, event.getMessage().getPayload());
-//        assertEquals("MuleEvent data should equal " + data, data, event.getMessageAsString());
-//        assertEquals("MuleEvent data should equal 'Transformed Test Data'", "Transformed Test Data", event
-//            .transformMessage());
-//        assertEquals("MuleEvent data should be a byte array 28 bytes in length", 21, event
-//            .transformMessageToBytes().length);
-//    }
-//
-//    @Test
-//    public void testEventRewrite() throws Exception
-//    {
-//        String data = "Test Data";
-//        ImmutableEndpoint endpoint = getTestOutboundEndpoint("Test", CollectionUtils.singletonList(new TestEventTransformer()));
-//        DefaultMuleEvent event = new DefaultMuleEvent(new DefaultMuleMessage(data), endpoint,
-//            getTestSession(getTestService("apple", Apple.class), muleContext), true,
-//            new ResponseOutputStream(System.out));
-//
-//        assertNotNull(event.getId());
-//        assertNotNull(event.getSession());
-//        assertNotNull(event.getEndpoint());
-//        assertNotNull(event.getOutputStream());
-//        assertNotNull(event.getMessage());
-//        assertEquals(data, event.getMessageAsString());
-//
-//        MuleEvent event2 = new DefaultMuleEvent(new DefaultMuleMessage("New Data"), event);
-//        assertNotNull(event2.getId());
-//        assertEquals(event.getId(), event2.getId());
-//        assertNotNull(event2.getSession());
-//        assertNotNull(event2.getEndpoint());
-//        assertNotNull(event2.getOutputStream());
-//        assertNotNull(event2.getMessage());
-//        assertEquals("New Data", event2.getMessageAsString());
-//
-//    }
-//
-//    @Test
-//    public void testProperties() throws Exception
-//    {
-//        MuleEvent prevEvent;
-//        Properties props;
-//        MuleMessage msg;
-//        ImmutableEndpoint endpoint;
-//        MuleEvent event;
-//
-//        // nowhere
-//        prevEvent = getTestEvent("payload");
-//        props = new Properties();
-//        msg = new DefaultMuleMessage("payload", props);
-//        props = new Properties();
-//        endpoint = getTestOutboundEndpoint("Test", null, null, null, props);
-//        event = new DefaultMuleEvent(msg, endpoint, prevEvent.getService(), prevEvent);
-//        assertNull(event.getMessage().getProperty("prop"));
-//
-//        // in previous event => previous event
-//        prevEvent.getMessage().setProperty("prop", "value0");
-//        event = new DefaultMuleEvent(msg, endpoint, prevEvent.getService(), prevEvent);
-//        assertEquals("value0", event.getMessage().getProperty("prop"));
-//
-//        // TODO check if this fragment can be removed
-//        // in previous event + endpoint => endpoint
-//        // This doesn't apply now as the previous event properties will be the same
-//        // as the current event props
-//        // props = new Properties();
-//        // props.put("prop", "value2");
-//        // endpoint.setProperties(props);
-//        // event = new DefaultMuleEvent(msg, endpoint, prevEvent.getComponent(), prevEvent);
-//        // assertEquals("value2", event.getProperty("prop"));
-//
-//        // in previous event + message => message
-//        props = new Properties();
-//        props.put("prop", "value1");
-//        msg = new DefaultMuleMessage("payload", props);
-//        endpoint = getTestOutboundEndpoint("Test");
-//        event = new DefaultMuleEvent(msg, endpoint, prevEvent.getService(), prevEvent);
-//        assertEquals("value1", event.getMessage().getProperty("prop"));
-//
-//        // in previous event + endpoint + message => message
-//        props = new Properties();
-//        props.put("prop", "value1");
-//        msg = new DefaultMuleMessage("payload", props);
-//
-//        Properties props2 = new Properties();
-//        props2.put("prop", "value2");
-//        endpoint = getTestOutboundEndpoint("Test", null, null, null, props2);
-//        event = new DefaultMuleEvent(msg, endpoint, prevEvent.getService(), prevEvent);
-//        assertEquals("value1", event.getMessage().getProperty("prop"));
-//
-//    }
-//
+    private static final String TEST_PAYLOAD = "anyValuePayload";
     /*
      * See http://mule.mulesoft.org/jira/browse/MULE-384 for details.
      */
@@ -283,13 +147,9 @@
         ByteArrayToObject trans = new ByteArrayToObject();
         trans.setMuleContext(muleContext);
 
-<<<<<<< HEAD
         MuleEvent event = new DefaultMuleEvent(new DefaultMuleMessage("data", muleContext), endpoint,
                                                getTestFlow(), new DefaultMuleSession(),
                                                null, null, null);
-=======
-        MuleEvent event = RequestContext.setEvent(getTestEvent("payload", endpoint));
->>>>>>> 1db92373
         Serializable serialized = (Serializable) new SerializableToByteArray().transform(event);
         assertNotNull(serialized);
 
@@ -307,13 +167,8 @@
         createAndRegisterTransformersEndpointBuilderService();
         InboundEndpoint endpoint = muleContext.getEndpointFactory().getInboundEndpoint(
             muleContext.getRegistry().lookupEndpointBuilder("epBuilderTest"));
-<<<<<<< HEAD
         Flow flow = (Flow) muleContext.getRegistry().lookupFlowConstruct("appleService");
         return getTestEvent(TEST_PAYLOAD);
-=======
-        Service service = muleContext.getRegistry().lookupService("appleService");
-        return RequestContext.setEvent(getTestEvent("payload", service, endpoint));
->>>>>>> 1db92373
     }
 
     @Test
